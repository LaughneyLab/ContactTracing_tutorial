import pandas as pd
import numpy as np
import os
import matplotlib
import matplotlib.pyplot as plt
from adjustText import adjust_text
import multiprocessing
from multiprocessing import Pool, freeze_support
from functools import partial
from itertools import product
import anndata
import statsmodels.stats.multitest as sms
import warnings
from pathlib import Path
import glob
import seaborn as sns
import csv
import subprocess

def run_in_background(command, stdoutfile, stderrfile="",
                      force=True, wait=False, quiet=False):
    """Run a system command 
    :param command: A string with the command to run
    :param stdoutfile: A string with file name where stdout will be written
    :param stderrfile: A string with file name where stderr will be written. If "", then combine stdout/stderr to stdoutfile
    :param force: If False, do not run command if stdoutfile already exists. If True, command will be run and stdoutfile will be overwritten (if it already exists)
    :param wait: If True, then function will not return until command is finished running. Otherwise, the function will issue the command to run in the background and then return.
    :param quiet: If False, print contents of stdoutfile and stderrfile to console after command is finished (only if wait=True)
    :return: None
    """
    if force or not os.path.exists(stdoutfile):
        command = 'bash -c \'' + command + '\' > ' + stdoutfile
        if stderrfile:
            command = command + ' 2>' + stderrfile
        else:
            command = command + ' 2>&1'
        if not wait:
            command = command + ' &'
        print('calling ' + command + '\n')
        os.system(command)
    else:
        wait=True
    if wait:
        if not quiet:
            print("Output from stdout file " + stdoutfile)
            get_ipython().system('cat {stdoutfile}')
        if stderrfile and path.exists(stderrfile):
            print("Output from stderr file " + stderrfile)
            get_ipython().system('cat {stderrfile}')
            
CM_DIVERGING = plt.cm.RdBu_r

def hexcolor_to_circos(col, alpha=1):
    """Convert hex color string to circos-formatted string
    :param color: i.e., "#F9D318"
    :param alpha: transparency from 0-1 (0 = fully transparent)
    :return: string like "249,211,24,0.5"
    """
    if alpha is None:
        return(','.join(str(int(y*255)) for y in matplotlib.colors.to_rgb(col)))
    return(','.join(str(int(y*255)) for y in matplotlib.colors.to_rgb(col)) + ','+str(alpha))

def rgb_to_hex(rgb):
    """Convert rgb tuple to hex format
    :param rgb: a 3-tuple like (1,0,0)
    :return: A hex like "#FF0000"
    """
    return '#%02x%02x%02x' % (int(rgb[0]*255), int(rgb[1]*255), int(rgb[2]*255))

def cm_to_circos(vals, vmin, vmax, colormap=CM_DIVERGING, alpha=1):
    """Convert numeric array to list of circos-formatted colors
    :param vals: array/list of values
    :param vmin: minimum value on color scale
    :param vmax: maximum value on color scale
    :param colormap: matplotlib colormap to use
    :param alpha: transparency parameter (0-1)
    :return: a list of color strings to used in circos plot
    """
    norm = matplotlib.colors.Normalize(vmin=vmin, vmax=vmax, clip=True)
    mapper = plt.cm.ScalarMappable(norm=norm, cmap=colormap)
    co = mapper.to_rgba(vals)
    if alpha is None:
        return [f'{int(x[0]*255)},{int(x[1]*255)},{int(x[2]*255)}' for x in co]    
    return [f'{int(x[0]*255)},{int(x[1]*255)},{int(x[2]*255)},{alpha}' for x in co]

def cm_to_color(val, vmin, vmax, colormap=CM_DIVERGING, alpha=1):
    """Convert numeric value to color based on colormap
    :param val: single numeric value
    :param vmin: minimum value on color scale
    :param vmax: maximum value on color scale
    :param colormap: matplotlib colormap to use
    :alpha: transparency parameter (0-1)
    :return: a 4-tuple color (r,g,b,a), all values between 0-1
    """
    x = cm_to_circos([val], vmin, vmax, colormap, alpha)[0].split(',')
    return((int(x[0])/255, int(x[1])/255,int(x[2])/255,float(x[3])))

def makeTransparent(color, alpha):
    """Add transparency to a color string
    :param color: A string representing a color (i.e., "gray" or "#FF0000")
    :param alpha: Transparency value (0-1)
    :return: A 4-tuple color (r,g,b,a), all values between 0-1
    """
    val = matplotlib.colors.to_rgba(color)
    return((val[0], val[1], val[2], alpha))

            
def read_mast_results(filename, reverse=False, sortBy='scaled_rank_score', quiet=False):
    """Load results created by R/MAST_wrapper.R
    :param filename: The filename containing the results
    :param reverse: If True, flip direction of fold-change parameters
    :param sortBy: parameter to sort results by, should be a column of the results
    :param quiet: If True, suppress verbose output
    :return: data frame with columns including gene,log2FC,p,bonferroni,fdr,rank_score,scaled_rank_score
    """
    if not quiet:
        print("Reading " + filename)
    mastResults = pd.read_csv(filename)
    mastResults.rename(index=str, columns={"primerid": "gene", "coef": "log2FC", 'Pr(>Chisq)':'p',
                                          'Pr..Chisq.':'p'}, inplace=True, errors='ignore')
    #mastResults.log2FC[np.isnan(mastResults.log2FC)] = np.nanmax(mastResults.log2FC)
    mastResults.drop(['Unnamed: 0'], axis=1, inplace=True)
    mastResults.set_index('gene', drop=True, inplace=True)
    mastResults['bonferroni'] = mastResults['p']*mastResults.shape[0]
    mastResults.loc[mastResults.p==0,'p'] = 1e-240
    mastResults.loc[mastResults.fdr==0,'fdr'] = 1e-240
    mastResults.loc[mastResults.bonferroni==0,'bonferroni'] = 1e-240
    mastResults.loc[mastResults.bonferroni > 1,'bonferroni'] = 1
    mastResults['rank_score'] = -10*np.log10(mastResults['bonferroni'])*np.sign(mastResults['log2FC'])
    mastResults['FC'] = 2.0**mastResults['log2FC']
    mastResults['scaled_rank_score'] = mastResults['rank_score']*np.abs(mastResults['log2FC'])
    mastResults['abs_scaled_rank_score'] = np.abs(mastResults['scaled_rank_score'])
    if reverse:
        mastResults['log2FC'] = -mastResults['log2FC']
        mastResults['FC'] = 1.0/mastResults['FC']
        mastResults['ci.hi'] = -mastResults['ci.hi']
        mastResults['ci.lo'] = -mastResults['ci.lo']
        mastResults['rank_score'] = -mastResults['rank_score']
        mastResults['scaled_rank_score'] = -mastResults['scaled_rank_score']
    mastResults = mastResults.sort_values(by=sortBy, ascending=False)
    return(mastResults)


def make_volcano_plot(df,
                      xcol='log2FC',
                      ycol='fdr',
                      label_col='index', 
                      title='MAST volcano plot',
                      xlabel='$log_2(FC)$',
                      ylabel='$-log{10}(p_{adj})$',
                      plot_outfile=None, 
                      max_num_label=15,
                      arrows=True,
                      label_pval_cutoff=0.05,
                      fontsize=12,
                      s=5, label_filter=None,
                      label_sort_col='abs_scaled_rank_score',
<<<<<<< HEAD
                      label_sort_ascending=False, **adjust_text_args):
=======
                      label_sort_ascending=False,
                      show=True):
>>>>>>> 5653ff20
    """Volcano plot
    :param df: pandas dataframe with columns label_col (for gene name), xcol, ycol, label_sort_col
    :param xcol: column of df to plot along x-axis
    :param ycol: column of df to plot along y-axis
    :param label_col: column used for labels ('index' implies df.index)
    :param title: title for plot
    :param xlabel: label for x-axis
    :param ylabel: label for y-axis
    :param plot_outfile: If not None, will store image in this file
    :param max_num_label: Maximum number of points on the plot to label
    :param arrows: True/False whether to draw labels connecting gene names to points
    :param label_pval_cutoff: Do not label any genes with ycol >= label_pval_cutoff
    :param fontsize: font size for gene labels
    :param s: point size
    :param label_filter: If not None, a list of genes that may be labelled.
    :param label_sort_col: The column of df used to determine top genes to be labelled
    :param label_sort_ascending: If False, then genes with highest label_sort_col will be labelled. If True, genes with lowest label_sort_col will be labelled.
<<<<<<< HEAD
    :param adjust_text_args: additional args to pass to adjust_text
=======
    :param show: If True, call plt.show() at end of function
>>>>>>> 5653ff20
    :return: None
    """

    print("ycol:", ycol)
    # Identify significant genes to highlightlabelle
    
    x = df[xcol].to_numpy()
    y = df[ycol].to_numpy()
    if (np.sum(y==0) > 0):
        y[y==0] = np.min(y[y!=0])/2
    y = -np.log10(df[ycol].to_numpy())
    
    if max_num_label > 0:
        if label_filter is not None:
            if label_col == 'index':
                label_filter = list(set(label_filter).intersection(set(df.index)))
                label_df = df.loc[label_filter].copy()
            else:
                label_df = df.loc[df[label_col].isin(label_filter)].copy()
        else:
            label_df = df.copy()
        label_df['x'] = x;
        label_df['y'] = y
        label_df = label_df.sort_values(label_sort_col, ascending=label_sort_ascending)
        label_df = label_df.loc[label_df[ycol] < label_pval_cutoff]
        if label_df.shape[0] > max_num_label:
            label_df = label_df.iloc[:max_num_label]
        max_num_label = label_df.shape[0]
        f = [x in label_df.index for x in df.index]
    else:
        f = df[ycol] < label_pval_cutoff
    sig_ind = np.where(f)
    
    # Make Volcano plot
    plt.scatter(x, y, s=s, c='k')
    plt.scatter(x[sig_ind], y[sig_ind], s=s, c='r')
    plt.title(title, fontsize=14)
    plt.rc('xtick', labelsize=14)
    plt.rc('ytick', labelsize=14)
    plt.xlabel(xlabel, size=14, weight='normal')
    plt.ylabel(ylabel, size=14, weight='normal')
    maxX = np.nanmax(np.abs(x))
    maxY = np.nanmax(y)
    plt.xlim(-maxX*1.01, maxX*1.01)
    plt.ylim(-maxY*0.01, maxY*1.01)
#    plt.grid(b=None)
#    sns.despine()
    ax=plt.gca()
    ax.grid(False)
    
    if label_col == 'index':
        z = sorted(zip(y[f], x[f], df.index[f]), reverse=True)
    else:
        z = sorted(zip(y[f], x[f], df[label_col][f]), reverse=True)
    
    if max_num_label > 0:
        texts = []
        for i in z:
            texts.append(ax.text(i[1], i[0], i[2], fontsize=fontsize))
        if (arrows):
            niter=adjust_text(texts, x=x, y=y, 
                              arrowprops=dict(arrowstyle='-|>', color='gray', lw=0.5),
                              **adjust_text_args)
        else:
            niter = adjust_text(texts, x=x, y=y, force_text=0.05)

    
    # SAVE FIGURE
    if plot_outfile is not None:
        d = os.path.dirname(plot_outfile)
        if not os.path.exists(d):
            os.makedirs(d)
        plt.savefig(plot_outfile, bbox_inches='tight', dpi=300)
        print("Wrote " + plot_outfile)
    if show:
        plt.show()


# after reading in results from population/interaction test, add any untested genes with p-value 1 and logFC 0
# and remove any genes that were tested that are not in genes
def __set_genes(df, genes):
    """Internal function used by read_contactTracing_results. For efficiency purposes, 
       we only run MAST on subset of genes that are expressed in all four categories of cells,
       since otherwise the p-value for interaction coefficient is guaranteed to be 1.
       This function adds the skipped genes back to the results after MAST is run.
    """
    if genes is None:
        return(df)
    df = df.loc[df['primerid'].isin(genes)]
    newgenes = list(set(genes).difference(set(df['primerid'])))
    if len(newgenes) == 0:
        return(df)
    newrow = df.iloc[[0 for x in range(len(newgenes))]].copy()
    newrow['primerid'] = newgenes
    for x in newrow.columns:
        if 'pval' in x:
            newrow[x] = 1
        if 'coef' in x:
            newrow[x] = 0
        if x.startswith('ci.'):
            newrow[x] = 0
    df = pd.concat([df, newrow]).reset_index(drop=True)
    return(df)
    
  

def read_contactTracing_results(celltype_target, ct_outdir, targettest=None, inttest=None,
                                cond1='lowCIN', cond2='highCIN', genes=None):
    """Read contactTracing results for single target and/or interaction test. This function is usually called in parallel by read_all_contactTracing_results.

    :param celltype_target: A doublet (cellType, target) = celltype_target (target is receptor gene being tested in cell type celltype)
    :param ct_outdir: contactTracing output directory; assumes result file is found in 
        f'{ct_outdir}/{cellType}/{celltype_target}[1]
    :param targettest: If the target test was run, this should be 'population_test'. Usually this is not run and the value should be None.
    :param inttest: The name of the interaction test, usually f'interaction_{cond1}_vs_{cond2}'
    :param cond1: condition1 name
    :param cond2: condition2 name
    :param genes: full list of genes tested
    :return: An AnnData object with columns=genes, a single row representing this cell_type/receptor combination, and layers for each statistic read in from contactTracing results
    """
    celltype, target=celltype_target
    targettest_stats = ['coef_clusterTRUE', 'pval', 'ci.hi_clusterTRUE', 'ci.lo_clusterTRUE']
    inttest_stats = [f'coef_cluster_{cond2}TRUE',
                     f'coef_cluster_{cond1}TRUE',
                     f'coef_condition{cond1}',
                     f'coef_condition{cond2}',
                     f'coef_{cond1}TRUE',
                     f'coef_{cond2}TRUE',
                     'coef_clusterTRUE',
                     'pval']
#                     f'ci.hi_cluster_{cond2}TRUE',
#                     f'ci.lo_cluster_{cond2}TRUE']
    targettest_stats_namemap = {'coef_clusterTRUE':'log2FC',
                             'ci.hi_clusterTRUE':'log2FC.highCI',
                             'ci.lo_clusterTRUE':'log2FC.lowCI',
                            'pval':'pval.orig'}
    inttest_stats_namemap = {f'coef_cluster_{cond2}TRUE':f'coef_{cond2}_cluster',
                             f'coef_cluster_{cond1}TRUE':f'coef_{cond1}_cluster',
                             f'ci.hi_cluster_{cond2}TRUE':'i1.highCI',
                             f'ci.hi_cluster_{cond1}TRUE':'i1.highCI',
                             f'ci.lo_cluster_{cond2}TRUE':'i1.lowCI',
                             f'ci.lo_cluster_{cond1}TRUE':'i1.lowCI',
                             f'coef_condition{cond1}':f'coef_{cond1}',
                             f'coef_condition{cond2}':f'coef_{cond2}',
                             f'coef_{cond1}TRUE':f'coef_{cond1}',
                             f'coef_{cond2}TRUE':f'coef_{cond2}',
                             f'ci.hi_{cond1}TRUE':f'coef_{cond1}.highCI',
                             f'ci.lo_{cond1}TRUE':f'coef_{cond1}.lowCI',
                             f'ci.hi_{cond2}TRUE':f'coef_{cond2}.highCI',
                             f'ci.lo_{cond2}TRUE':f'coef_{cond2}.lowCI',
                             'coef_clusterTRUE':'coef_cluster',
                             'ci.hi_clusterTURE':'coef_cluster.highCI',
                             'ci.lo_clusterTRUE':'coef_cluster.lowCI',
                             'pval':'pval'}
    g0 = target.replace(' ', '_').replace('/','_')
    ctdir=celltype.replace(' ', '_').replace('/','_')
    currOutDir = f'{ct_outdir}/{ctdir}'
    t = targettest
    filename = f'{currOutDir}/{g0}/{t}.txt'.replace(' ','_')
    rv = None
    if os.path.exists(filename):
        tmp = pd.read_csv(filename, sep='\t')
        if genes is not None:
            tmp = __set_genes(tmp, genes)
        f = tmp['primerid'] == g0
        if sum(f) > 0:
            tmp.loc[f,'pval'] = 1    
        rv = anndata.AnnData(X=np.array(tmp['coef_clusterTRUE']).reshape(1,-1),
               obs=pd.DataFrame({'cell type':[celltype],
                                'receptor':[target]}, index=['0']),
               var=pd.DataFrame(tmp['primerid']).set_index('primerid'))
        for stat in targettest_stats:
            if stat not in tmp.columns:
                raise Exception("Error; " + stat + "not in population test output")
            if stat in targettest_stats_namemap:
                statname=targettest_stats_namemap[stat]
            else:
                statname=stat
            if statname in rv.layers:
                raise Exception("Error; " + statname + " added multiple times")
            rv.layers[statname] = np.array(tmp[stat]).reshape(1, -1)
            rv.layers['fdr'] = np.array(sms.multipletests(tmp['pval'], method='fdr_bh')[1]).reshape(1, -1)

    tmp=None
    if inttest is not None:
        t=inttest
        filename = f'{currOutDir}/{g0}/{t}.txt'.replace(' ','_')
        if os.path.exists(filename):
            tmp = pd.read_csv(filename, sep='\t')
            if genes is not None:
                tmp = __set_genes(tmp, genes)
            if rv is None:
                emptymat = np.empty((1,tmp.shape[0]))
                emptymat[:] = np.nan
                rv = anndata.AnnData(X=np.float32(emptymat), obs=pd.DataFrame({'cell type':[celltype],
                                                                   'receptor':[target]}, index=['0']),
                                     var=pd.DataFrame(tmp['primerid']).set_index('primerid'))
            tmp = tmp.set_index('primerid').loc[rv.var.index]
            for stat in inttest_stats:
                if stat not in tmp.columns:
                    continue  # just read the ones we find
                    raise Exception("Error; " + stat + "not in interaction test output file=" + filename)
                if stat in inttest_stats_namemap:
                    statname=inttest_stats_namemap[stat]
                else:
                    statname=stat
                if statname in rv.layers:
                    raise Exception("Error; " + statname + " added multiple times")
                rv.layers[statname] = np.array(tmp[stat]).reshape(1, -1)
            rv.layers['fdr.i1'] = np.array(sms.multipletests(tmp['pval'], method='fdr_bh')[1]).reshape(1, -1)
    return(rv)



# in parallel, read contactTracing results for all cellTypes * all targets, return an anndata structure
# with combined results
def read_all_contactTracing_results(cellTypes, targets, ct_outdir, targettest=None, inttest=None,
                                    cond1='lowCIN', cond2='highCIN', ncore=1, genes=None):
    """Read contactTracing results for all cellType/target combinations.

    :param cellTypes: A list of strings, giving the cell type names where contactTracing was run
    :param targets: A list of target genes (receptors) where contactTracing was run
    :param ct_outdir: contactTracing output directory; results for each cellType/target combination should be found in f'{ct_outdir}/{cellType}/{target}
    :param targettest: If the target test was run, this should be 'population_test'. Usually this is not run and the value should be None.
    :param inttest: The name of the interaction test, usually f'interaction_{cond1}_vs_{cond2}'
    :param cond1: condition1 name
    :param cond2: condition2 name
    :param ncore: The number of cores to use to read results in parallel
    :param genes: full list of genes tested for downstream transcriptional effects (often adata.var.index or list of HVGs)
    :return: An AnnData object with columns=genes, and a row for each cell_type/receptor combination, and layers for each statistic read in from contactTracing results
    """
    p = multiprocessing.Pool(processes=ncore)
    tmpad = p.map(partial(read_contactTracing_results, ct_outdir=ct_outdir, targettest=targettest, inttest=inttest, cond1=cond1, cond2=cond2, genes=genes), 
                  list(product(cellTypes, targets)))
    p.close()
    idx=0
    tmpad2 = []
    for ad in tmpad:
        if ad is None:
            continue
        ad.obs.index = [str(idx)]
        idx=idx+1
        tmpad2.append(ad)
    print("Done reading files, " + str(idx) +  " found of " + str(len(tmpad)) + " combinations. concatenating.")
    deg = anndata.concat(tmpad2, join="outer")
    print("Done")
    return(deg)



def estimate_contactTracing_coef(deg_idx, degobs, adata, condition1, condition2, layers, genes):
    """Estimate logFC and/or interaction statistics from contactTracing. In some cases, MAST returns
    a significant p-value for a parameter, but the actual parameter estimate is NA. This function uses
    counts of expressed/non-expressed genes in each condition to produce a simple estimate for these
    parameters.  This function computes parameters for a single cellType/receptor, and is usually 
    called in parallel by estimate_contactTracing_coefs.
    :param deg_idx: The index of the degobs object, indicating the relevant cellType/receptor.
    :param degobs: The 'obs' matrix of the contactTracing AnnData results structure
    :param adata: An AnnData object representin single-cell data, which was used as input to contactTracing
    :param condition1: condition1 (a string), same as used for contactTracing
    :param condition2: condition2 (a string), same as used for contactTracing
    :return: A dictionary, with one element per parameter, each element is an array of parameters
    """
    receptor = degobs.loc[deg_idx,'receptor']
    cellType = degobs.loc[deg_idx,'cell type']
    receptorIdx = np.where(adata.var.index == receptor)[0][0]
    ctf = np.array(adata.obs['cell type'] == cellType)
    cond1 = np.array(adata.obs.loc[ctf, 'condition'] == condition1)
    cond2 = np.array(adata.obs.loc[ctf, 'condition'] == condition2)
    geneOn = np.array(adata.layers['logX'][ctf,receptorIdx] > 0).reshape(-1)
    geneOff = np.array(adata.layers['logX'][ctf,receptorIdx] == 0).reshape(-1)
    logX = np.array(adata[:,genes].layers['logX'][ctf,:])
    rv = {}
    rv['deg_idx'] = deg_idx
    if 'coef_cluster' in layers:
        rv['coef_cluster'] = (np.nan_to_num(np.mean(logX[geneOn], axis=0) -
                                            np.mean(logX[~geneOn], axis=0)))
    if f'coef_{condition1}' in layers:
        rv[f'coef_{condition1}'] = (np.nan_to_num(np.mean(logX[cond1], axis=0) -
                                                 np.mean(logX[cond2], axis=0)))
    if f'coef_{condition2}' in layers:
        rv[f'coef_{condition2}'] = (np.nan_to_num(np.mean(logX[cond2], axis=0) -
                                                 np.mean(logX[cond1], axis=0)))
    if f'coef_{condition1}_cluster' in layers:
        rv[f'coef_{condition1}_cluster'] = (np.nan_to_num(np.mean(logX[cond1 & geneOn], axis=0) -
                                                         np.mean(logX[cond2 & geneOn], axis=0) -
                                                         np.mean(logX[cond1 & (~geneOn)], axis=0) +
                                                         np.mean(logX[cond2 & (~geneOn)], axis=0)))
    if f'coef_{condition2}_cluster' in layers:
        rv[f'coef_{condition2}_cluster'] = (np.nan_to_num(np.mean(logX[cond2 & geneOn], axis=0) -
                                                         np.mean(logX[cond1 & geneOn], axis=0) -
                                                         np.mean(logX[cond2 & (~geneOn)], axis=0) +
                                                         np.mean(logX[cond1 & (~geneOn)], axis=0)))
    return(rv)



def estimate_contactTracing_coefs(deg, adata, condition1, condition2, ncores=1, chunksize=50):
    """Estimate logFC and/or interaction statistics from contactTracing. In some cases, MAST returns
    a significant p-value for a parameter, but the actual parameter estimate is NA. This function uses
    counts of expressed/non-expressed genes in each condition to produce a simple estimate for these
    parameters.   
    :param deg: The AnnData object returned by read_all_contactTracing_results
    :param adata: An AnnData object representin single-cell data, which was used as input to contactTracing
    :param condition1: condition1 (a string), same as used for contactTracing
    :param condition2: condition2 (a string), same as used for contactTracing
    :param ncores: Number of cores to use to parallelize computations
    :param chunksize: How many jobs to give to each core at time. Each job is a receptor/celltype combination (one row of deg).
    :return: None, but new layers are added to deg, with the suffix '_est', representing estimated parameters
    """

    possible_layers = ['coef_cluster',
                       f'coef_{condition1}', f'coef_{condition2}',
                       f'coef_{condition1}_cluster', f'coef_{condition2}_cluster']
    layers = []
    newlayers = {}
    for layer in possible_layers:
        if layer in deg.layers:
            newlayers[f'{layer}_est'] = deg.layers[layer].copy()
            layers.append(layer)
    tenpercent=np.ceil(deg.obs.shape[0]/10)
    nextprint=tenpercent
    numdone=0
    with multiprocessing.Pool(processes=ncores) as p:
        func = partial(estimate_contactTracing_coef,
                       degobs=deg.obs,
                       adata=adata,
                       condition1=condition1,
                       condition2=condition2,
                       layers=layers,
                       genes=deg.var.index)
        for tmp in p.imap_unordered(func, deg.obs.index, chunksize=50):
            deg_idx = tmp['deg_idx']
            idx = np.where((deg.obs.index == deg_idx))[0][0]
            numdone=numdone+1
            if numdone > nextprint:
                print(f'Done {numdone} out of {deg.obs.shape[0]} ({(numdone/deg.obs.shape[0]*100):0.1f}%)')
                nextprint = nextprint + tenpercent
            for l in layers:
                newlayers[f'{l}_est'][idx,:] = tmp[l]
    for l in newlayers.keys():
        deg.layers[l] = newlayers[l]
                

def gsea_linear_scale(data: pd.Series) -> pd.Series:
        """scale input vector to interval [-1, 1] using a linear scaling
        :return correlations: pd.Series, data scaled to the interval [-1, 1]
        """
        data = data.copy()
        data -= np.min(data, axis=0)
        data /= np.max(data, axis=0) / 2
        data -= 1
        return data

def gsea_logistic_scale(data: pd.Series) -> pd.Series:
        """scale input vector to interval [-1, 1] using a sigmoid scaling
        :return correlations: pd.Series, data scaled to the interval [-1, 1]
        """
        return pd.Series((expit(data.values) * 2) - 1, index=data.index)

    
def run_gsea(rank, output_root, gmtfile, fdr_cutoff=0.25, label='GSEA run', force=False, wait=False,
             return_command_only=False, readonly=False, gene_map=None):
    """Run GSEA
    :param rank: pd.Series object with score for each gene
    :param output_root: Directory output
    :param gmtfile: Path to GMT file
    :param fdr_cutoff: If returning results, only return results with fdr < fdr_cutoff
    :param label: Name to use (results will be in f'{output_dir}/{label}.csv'. Spaces will be replaced by underscores.
    :param force: If True, run GSEA even if results file already exists.
    :param wait: If True, wait for GSEA to finish running, and return results. Otherwise, start GSEA running, and return None.
    :param return_command_only: If True, return the command to run GSEA on command-line. Otherwise, run the command from the function.
    :param readonly: If True, do not run the command, just read results (from previously run commands).
    :param gene_map: If not None, this should be a dictionary used to convert gene names in rank to gene names in the GMT file. (i.e. to convert between different species gene names). If gene_map is given, it assumes that we are converting to human gene names (all caps) and converts all gene names to all caps, unless the gene mapping is specified in gene_map. If gene_map is None, the given gene names in rank are used and assumed to match with those in the GMT file.
    :return: data frame with GSEA Results
    """
    label = label.replace(" ", "_")
    
    # look to see if output folder already exists
    if return_command_only and not force:
        f = glob.glob(output_root + "/**/*gsea_report*pos*tsv", recursive=True)
        if len(f):
            return None
    if not readonly:
        Path(output_root).mkdir(parents=True, exist_ok=True)
    rnkFile=f'{output_root}/input.rnk'
    if rank is not None:
        if gene_map is not None:
            rank = pd.DataFrame(rank)
            rank['hgene'] = [('' if i.upper() in gene_map.values() else i.upper()) 
                             if i not in gene_map else gene_map[i] for i in rank.index]
            droprows = (rank['hgene'] == '')
            print(f'Dropping {sum(droprows)} results with no human gene mapping')
            rank = rank.loc[~droprows]
            rank.set_index('hgene', inplace=True)
        else:
            rank.index = [i.upper() for i in rank.index]
        rank.to_csv(rnkFile, sep='\t', header=False, index=True)
    cmd=f'/opt/GSEA_Linux_4.3.2/gsea-cli.sh GSEAPreranked -rnk {rnkFile} -gmx {gmtfile} -collapse No_Collapse -mode Max_probe -norm meandiv'
    cmd += f' -nperm 10000 -scoring_scheme weighted -rpt_label {label} -create_svgs true -include_only_symbols true'
    cmd += f' -make_sets true -plot_top_x 20 -rnd_seed 888 -set_max 1500 -set_min 1 -zip_report false -out {output_root}'
    if return_command_only:
        return(cmd)
    stdoutfile=f'{output_root}/{label}_stdout.txt'
    if not readonly:
        run_in_background(cmd,f'{output_root}/{label}_stdout.txt',  wait=wait, force=force, quiet=True)
    # recover information from run
    f = glob.glob(output_root + "/**/*gsea_report*pos*tsv", recursive=True)
    #print(f, output_root + "/**/*gsea_report*pos*tsv")
    if f is None or len(f) == 0:
        raise RuntimeError(
            'seqc.JavaGSEA was not able to recover the output of the Java '
            'executable. This likely represents a bug.')
    f.sort(key=os.path.getmtime)
    f = f[-1]
    f2 = f.replace('_pos_', '_neg_')
    if not os.path.exists(f2):
        raise RuntimeError("Error finding neg result file for GSEA " + f2)
    names = ['name', 'size', 'es', 'nes', 'p', 'fdr_q', 'fwer_p', 'rank_at_max', 'leading_edge']
    print(f'Reading positive GSEA results rom {f}')
    pos = pd.read_csv(f, sep='\t', infer_datetime_format=False, parse_dates=False).iloc[:, :-1]
    pos.drop(['GS<br> follow link to MSigDB', 'GS DETAILS'], axis=1, inplace=True)
    
    neg = pd.read_csv(f2, sep='\t', infer_datetime_format=False, parse_dates=False).iloc[:, :-1]
    print(f'Reading negative GSEA results rom {f2}')
    neg.drop(['GS<br> follow link to MSigDB', 'GS DETAILS'], axis=1, inplace=True)
    pos.columns, neg.columns = names, names
    pos['direction'] = 'pos'
    neg['direction'] = 'neg'

    aa = pos.sort_values('fdr_q', ascending=True).fillna(0)
    bb = neg.sort_values('fdr_q', ascending=True).fillna(0)
    aa = aa[aa['fdr_q'] <= fdr_cutoff]
    bb = bb[bb['fdr_q'] <= fdr_cutoff]
    outcsv = f'{output_root}/{label}.csv'.replace(' ', '_')
    aa.to_csv(outcsv, sep='\t', index=False)
    with open(outcsv, 'a') as f:
        f.write('\n')
    bb.to_csv(outcsv, sep='\t', index=False, mode='a')
    rv = pd.concat([pos, neg])
    f = rv['nes'] == '---'
    rv.loc[f,'nes'] = 0
    rv['nes'] = rv['nes'].astype(np.float64)
    return(rv)



def plot_gsea_results(gr, fdr_cutoff=0.25, plot_outfile=None, title='', remove_strings=None):
    """GSEA plot
    :param gr: GSEA results (data frame returned by run_gsea function)
    :param fdr_cutoff: Only plot results with fdr < fdr_cutoff
    :param plot_outfile: If given, save plot to this file
    :param title: Title for plot
    :param remove_strings: can be a list of strings, any gene set names that contain any of these strins will not be plotted.
    """
    if gr.shape[0] == 0:
        print("No data")
        return
    deg_gsea_results = gr.copy()
    f = (deg_gsea_results['fdr_q'] < fdr_cutoff)
    if remove_strings is not None:
        for rstr in remove_strings:
            f = f & (~deg_gsea_results['name'].str.contains(rstr))
    if sum(f) == 0:
        print("No data after filtering")
        return
    tmp = deg_gsea_results.loc[f]
    tmp = tmp.sort_values('nes', ascending=False)
    tmp = tmp.reset_index()

    if sum(tmp.fdr_q != 0) ==0:
        fdrmin = fdr_cutoff/10
    else:
        fdrmin = np.min(np.array([x for x in tmp.fdr_q if x!=0]))
    tmp.loc[tmp.fdr_q==0,'fdr_q'] = fdrmin

    tmp.fdr_q = tmp.fdr_q.apply(lambda x: -np.log10(x))
    sns.set_style('white')

    tmp['fdr_q_dir'] = [tmp.fdr_q.values[x]*np.sign(tmp.nes.values[x]) for x in range(len(tmp))]

    height=8
    if tmp.shape[0] > 20:
        height = 8*tmp.shape[0]/20
    if height > 20:
        height = 20
    fontscale = 1
    if tmp.shape[0] > 40:
        fontscale = 0.8
    if tmp.shape[0] > 60:
        fontscale = 0.6
    if tmp.shape[0] > 80:
        fontscale = 0.4
    sns.set(font_scale = fontscale)
    
    fig, ax = plt.subplots(figsize=(10,height))

    plot = plt.scatter(x=tmp['name'], y=tmp['nes'], c=tmp['nes'], 
                       cmap='RdBu_r', vmin=-max(abs(tmp.nes)), vmax=max(abs(tmp.nes)))

    plt.clf()
    plt.colorbar(plot)#, label='NES')

    cmap = plt.cm.RdBu_r
    norm = matplotlib.colors.Normalize(vmin=-max(abs(tmp.nes)), vmax=max(abs(tmp.nes)))

    colors = [matplotlib.cm.ScalarMappable(norm=norm, cmap=cmap).to_rgba(x) 
              for x in tmp.sort_values(by=['fdr_q_dir','nes'], ascending=False).nes]

    g = sns.barplot(data=tmp, 
                x='fdr_q_dir',
                y='name',
                order=tmp.sort_values(by=['fdr_q_dir','nes'], ascending=False).name)

    for i,thisbar in enumerate(g.patches):
        # Set a different hatch for each bar
        #thisbar.set_color(colors[i])
        thisbar.set_alpha(1)
        thisbar.set_edgecolor('black')
        thisbar.set_linewidth(0.5)
        thisbar.set_color(colors[i])

    #g.set_ylabel('n passengers')
    #g.legend_.remove()

    plt.xlabel('-log10(FDR) * sign(NES)')
    plt.title(title + f' FDR < {fdr_cutoff:0.2f}')


    if plot_outfile is not None:
        plt.savefig(plot_outfile,
                    dpi=400,
                    bbox_inches='tight',
                    transparent=True)
    sns.set(font_scale = 1)


def __make_circos_conf_file(outdir, target_stats, heatmap_plots, histogram_plots,
                            cellType_order=[], cellType_labels=True, label_size=40,
                            label_parallel='yes'):

    f = open(f'{outdir}/circos.conf', 'w')
    cellTypes = target_stats['cell type'].unique()
    celltype_list=[]
    for c in cellType_order:
        if c in cellTypes:
            celltype_list.append(c)
    for c in cellTypes:
        if c not in cellType_order:
            celltype_list.append(c)
    celltype_list = [x.replace(' ', '_').replace('/','_').replace('\n', '_').lower() for x in celltype_list]

    f.write('karyotype = karyotype.txt\n')
    f.write('chromosomes_order = ' + ','.join(celltype_list) + '\n')
    f.write('<ideogram>\n')
    f.write('<spacing>\n')
    f.write('  default = 5u\n')
    f.write('  break = 5u\n')
    f.write('  axis_break = yes\n')
    f.write('  axis_break_style = 2\n')
    f.write('  axis_break_at_edge = no\n')
    f.write('  <break_style 1>\n')
    f.write('      stroke_color = black\n')
    f.write('      fill_color = blue\n')
    f.write('      thickness = 0.25r\n')
    f.write('      stroke_thickness = 2\n')
    f.write('  </break_style>\n')
    f.write('  <break_style 2>\n')
    f.write('      stroke_color = black\n')
    f.write('      thickness = 1.5r\n')
    f.write('      stroke_thickness = 3\n')
    f.write('  </break_style>\n')
    f.write('</spacing>\n\n')

    f.write('radius = 0.7r\n')
    f.write('thickness = 0.04r\n')
    f.write('fill = yes\n')
    f.write('stroke_color = dgrey\n')
    f.write('stroke_thickness = 5p\n')
    if cellType_labels:
        f.write('show_label = yes\n')
    else:
        f.write('show_label = no\n')
    f.write('label_font = default\n')
    f.write('label_radius = 1.05r\n')
    f.write(f'label_size = {label_size}\n')
    f.write(f'label_parallel = {label_parallel}\n')
    f.write('label_with_tag = no\n')
    f.write('label_format = eval(replace(replace(var(label), "ligand", "\\nligand"), " receptor", "\\nreceptor"))\n')
    f.write('label_center = yes\n')
    f.write('</ideogram>\n\n')
    f.write('<plots>\n')
    rstart =1
    width=0.05
    
    for p in heatmap_plots:
        f.write('<plot>\n')
        f.write('  show=yes\n')
        f.write('  type = heatmap\n')
        f.write('  file = ' + p + '.txt\n')
        f.write(f'  r1 = {(rstart-0.00001):0.5f}r\n')
        f.write(f'  r0 = {(rstart - width):0.5f}r\n')
        rstart = rstart - width
        minval = np.nanmin(target_stats[p])
        maxval = np.nanmax(target_stats[p])
        f.write(f'  min = {minval}\n')
        f.write(f'  max = {maxval}\n')
        f.write(f'</plot>\n\n')

    width = 0.1
    for p in histogram_plots:
        f.write('<plot>\n')
        f.write('  show=yes\n')
        f.write('  type = histogram\n')
        f.write('  file = ' + p + '.txt\n')
        f.write(f'  r1 = {(rstart-0.00001):0.5f}r\n')
        f.write(f'  r0 = {(rstart - width):0.5f}r\n')
        rstart = rstart - width
        f.write('  fill_color = black\n')
        f.write('  orientation = in\n')
        f.write(f'</plot>\n\n')

    width = 0.3
    f.write('<plot>\n')
    f.write('  show = yes\n')
    f.write('  type = text\n')
    f.write('  file = labels.txt\n')
    f.write(f'  r1 = {rstart:0.5f}r\n')
    f.write(f'  r0 = {(rstart - width):0.5f}r\n')
    rstart = rstart -  width
    f.write('  label_font = default\n')
    f.write('  label_size = 20\n')
    f.write('  show_links = yes\n')
    f.write('  link_dims = 0p,8p,5p,8p,0p\n')
    f.write('  link_thickness = 1p\n')
    f.write('  link_color = gray\n')
    f.write('  padding = 3p\n')
    f.write('  rpadding = 0p\n')
    f.write('  label_snuggle = yes\n')
    f.write('  max_snuggle_distance = 2r\n')
    f.write('  snuggle_sampling = 3\n')
    f.write('  snuggle_tolerance = 0.25r\n')
    f.write('  snuggle_refine = no\n')
    f.write('  snuggle_link_overlap_test = no\n')
    f.write('  snuggle_link_overlap_tolerance = 2p\n')
    f.write('</plot>\n')
    f.write('</plots>\n\n')

    f.write('<links>\n')
    f.write('<link>\n')
    f.write('  show = yes\n')
    f.write('  file = links.txt\n')
    f.write('  color = 0,0,0,0.1\n')
    f.write(f'  radius = {rstart:0.5f}r\n')
    f.write('  ribbon = no\n')
    f.write('  bezier_radius = 0.1r\n')
    f.write('</link>\n')
    f.write('</links>\n\n')
    
    f.write('<image>\n')
    f.write('<<include image.generic.conf>>\n')
    f.write('background = white\n')
    f.write('angle_offset=-115\n')
    f.write('</image>\n')

    f.write('<<include etc/colors_fonts_patterns.conf>>\n')
    f.write('<<include etc/housekeeping.conf>>\n')

    f.close()
    print(f'Wrote {outdir}/circos.conf')


#  if celltype specified, only draw links and labels for that celltype
# if inttype specified, only draw links and labels for that interactino type (ligand or receptor). inttype only applies if
#   celltype is specified too
# use ext='adj'
# label_only: if specified only label genes in this list AND genes that interact with those genes
# kary_deg_col and kary_int_col specify columns to use for numDEG/numInt for the purposes of defining the
# karyotype - this is used for imposing links from different analyses on the same layout. If they are none,
# then use numDEG_col and numInt_col
def make_circos_plot(interactions,
                     target_stats,
                     outdir,
                     numSigI1_stat='numSigI1_fdr05',
                     ligand_deg_logfc_col='log2FC',
                     ligand_deg_pval_col='fdr',
                     links_min_numSigI1=1,
                     links_max_ligand_fdr=0.05,
                     links_min_ligand_absLog2FC=0,
                     order_col='cell_type_dc1_norm',
                     heatmap_plots=['cell_type_dc1_norm'],
                     histogram_plots=['numSigI1_fdr05'],
                     cellType_order=[],
                     bigGenes=None,
                     bigFontSize=24,
                     max_thickness=25,
                     max_numSigI1=None,
                     boldLigand=True,
                     boldReceptor=False,
                     boldGenes=None,
                     boldCellType=None,
                     log2FC_vmax=0.2,
                     colorMap=None,
                     cellType_labels=True,
                     cellType_filter=None,
                     cellType_filter_receptor=None,
                     cellType_filter_ligand=None,
                     cleanCellTypes=True,
                     title=None,
                     titleSize=60,
                     labelSize=40,
                     labelParallel='yes'):
    """Circos plot
    :param interactions: Data frame with all ligand/receptor interactions, should have a column 'receptor' and a column 'ligand'
    :param target_stats: Data frame with row for every receptor/ligand x cellType combination, should have a column 'target' giving the gene name, 'cellType' with the cell type, columns 'receptor' and 'ligand' that are True/False depending on whether the row represents a ligand or receptor (they can both be True if target is both). Should also have a column for all statistics relevant for plotting (numSigI1_stat, any entry in heatmap_plots or histogram_plots, ligand_deg_logfc_col, ligand_Deg_pval_col).
    :param outdir: output directory where circos plots and files will be written
    :param numSigI1_stat: The name of the column in target_stats that decribes the size of the interaction effect in receptors (it may be undefined for ligands). 
    :params ligand_deg_logfc_col: The column in target_stats that defines the log2FC of the ligand in the relevant cell type. It does not need to be defined for receptors.
    :params ligand_deg_pval_col: The column in target_stats that gives the p-value (or adjusted p-value) that the ligand is differentially expressed between conditions in the relevant cell type
    :param links_min_numSigI1: The miniumum numSigI1_stat value a receptor needs for a link to be drawn
    :param links_max_ligand_fdr: The maximum fdr statistic that a ligand needs for a link to be drawn
    :param links_min_ligand_absLog2FC: The minimum abs(log2FC) that a ligand needs for a link to be drawn
    :param order_col: The column in target_stats used to order ligands/receptors within a cell type
    :param heatmap_plots: The statistics in target_stats that should be drawn in concentric heatmaps along the outside of the plot
    :param histogram_plots: The statistics in target_stats that should be drawn as concentric histograms along the circos plot
    :param cellType_order: The order that cell types should be drawn around the plot. If an empty list or any cell types are not in this list, the order will be arbitrary.
    :param bigGenes: Genes that should be labeled with a large font, if links are drawn to them
    :param bigFontSize: The font size to use for bigGenes
    :param max_thickness: The maximum thickness of a link
    :param max_numSigI1: If given, then any links with numSigI1 > max_numSigI1 will be drawn with the same maximum thickness
    :param boldLigand: If True, then the font for ligands will be bold
    :param boldReceptor: If True, then the font for receptors will be bold
    :param boldGenes: This can be a list of genes which should be labelled with bold font
    :param boldCellType: If given, only use bold font for this cell type
    :param log2FC_vmax: The maximum value for ligand color scale. Also implies lo2FC_vmin=-log2FC_vmax.
    :param colorMap: Dictionary defining colors to use for each cell type
    :param cellType_labels: If False, do not draw labels for each cell type.
    :param cellType_filter: If not None, only show links connected to this cell type. Can be single cell type (string) or list of cellTypes.
    :param cellType_filter_receptor: If not None, show only links where receptor is this cell type. Can be single cell type (string) or list of cellTypes.
    :param cellType_filter_ligand: If not None, show only links where ligand is this cell type. Can be single cell type (string) or list of cellTypes.
    :param title: If not None, add this title to image
    :param titleSize: pointsize to use for title
    :param labelSize: pointsize for cell type labels
    :param labelParallel: should cell type labels be parallel to circle? Should be 'yes' (default) or 'no'
    :param cleanCellTypes: If True, remove cell types from plot that do not have any links
    :return: Within outdir, there should be a file circos.png, as well as summary files circle_plot_tabular.tsv and links_tabular.tsv which describe the plot and links.
    """
    target_stats.loc[target_stats['receptor'],'type'] = 'receptor'
    target_stats.loc[target_stats['ligand'],'type'] = 'ligand'
    target_stats['type'] = pd.Categorical(target_stats['type'], categories=['receptor', 'ligand', 'both'])
    target_stats.loc[(target_stats['ligand']) & (target_stats['receptor']),'type'] = 'both'
    f = np.isnan(target_stats[order_col])
    print(f'Removing {sum(f)} rows of target_stats that have {order_col}=NaN')
    target_stats = target_stats.loc[~f]
    degl = target_stats.loc[target_stats['ligand']].copy()
    degr = target_stats.loc[target_stats['receptor']].copy()
    print(f' num_ligand = {degl.shape[0]}')
    print(f' num_receptor = {degr.shape[0]}')
    
    degMetaAll = degr.merge(interactions, left_on='target', right_on='receptor', suffixes=('_receptor', ''), how='left').merge(
        degl, left_on='ligand', right_on='target', suffixes=('', '_ligand'), how='left').drop(
        columns=['receptor_receptor', 'ligand_receptor', 'ligand_ligand', 'receptor_ligand'])
    
    degMetaAll['labeled0'] = (((degMetaAll[f'{ligand_deg_pval_col}_ligand'] < links_max_ligand_fdr) & 
                               (np.abs(degMetaAll[f'{ligand_deg_logfc_col}_ligand']) >= links_min_ligand_absLog2FC)) &
                               ((degMetaAll[numSigI1_stat] >= links_min_numSigI1)))

    # remove cell types that don't have any labeled interactions
    labf = degMetaAll['labeled0']
    allCellTypes = set(target_stats['cell type'])
    if cleanCellTypes:
        keepCellTypes = set(degMetaAll.loc[labf,'cell type']).union(set(degMetaAll.loc[labf,'cell type_ligand']))
    else:
        keepCellTypes = allCellTypes
    removeCellTypes = allCellTypes.difference(keepCellTypes)
    if (len(removeCellTypes) > 0 and cleanCellTypes):
        removeStr=','.join(list(removeCellTypes))
        print(f'Removing {len(removeCellTypes)} cell Types that have no labels: {removeStr}')
    target_stats = target_stats.loc[target_stats['cell type'].isin(list(keepCellTypes))]
    target_stats['chr'] = target_stats['cell type'].astype(str)
    print("target_stats.shape = " + str(target_stats.shape))
    if target_stats.shape[0] == 0:
        return
    allCellTypes = list(set(target_stats['cell type']))
    if colorMap is None:
        colors = iter(plt.cm.tab20(np.linspace(0, 1, len(allCellTypes))))
        colorMap = {}
        for cellType in list(allCellTypes):
            colorMap[cellType] =  rgb_to_hex(next(colors))
    else:
        numMissing=sum([x not in colorMap for x in allCellTypes])
        if numMissing > 0:
            colors = iter(plt.cm.tab20(np.linspace(0, 1, numMissing)))
            for cellType in allCellTypes:
                if cellType not in colorMap:
                    print(f'No color assigned for {cellType}, assigning random color')
                    colorMap[cellType] = rgb_to_hex(next(colors))
            
 
    # karyotype file
    kary = pd.DataFrame(target_stats['chr'].value_counts()).rename(columns={'chr':'end'})
    kary['cell type'] = list(kary.index)
    kary['type'] = 'interaction'
    kary['col1'] = 'chr'   # defines this entry as a 'chromosome'
    kary['parent'] = '-'    # chromosomes do not have parents
    kary['label'] = kary.index
    kary['id'] = [x.replace(' ', '_').replace('/','_').replace('\n', '_').lower() for x in kary['label']]
    kary['start'] = 0
    kary['color'] = [hexcolor_to_circos(colorMap[i], alpha=None) for i in kary['label']]
    for chrom in target_stats['chr'].value_counts().index:
        startIdx=0
        f = (target_stats['chr'] == chrom)
        tmp = target_stats.loc[f,order_col].copy().argsort()
        ranks = np.empty_like(tmp)
        ranks[tmp] = np.arange(sum(f))
        target_stats.loc[f,'start'] = ranks.astype(int) + startIdx
        startIdx = sum(f)
        print(chrom,startIdx)
    target_stats['start'] = target_stats['start'].astype(int)
    target_stats['end'] = target_stats['start']+1
    target_stats['end'] = target_stats['start'] + 1
    target_stats['parent'] = [x.replace(' ','_').replace('/', '_').lower() for x in target_stats['chr']]
    target_stats['parent'] = [x.replace(' ','_').replace('/', '_').lower() for x in target_stats['chr']]
    target_stats['label'] = target_stats['target']
    target_stats['color'] = [hexcolor_to_circos(colorMap[i], alpha=None) for i in target_stats['cell type']]
    target_stats['id'] = [x.replace(' ','_').replace('/', '_').lower() for x in target_stats['cell type'].astype(str) +
                         '_' + target_stats['type'].astype(str) + '_' + target_stats['target'].astype(str)]
    target_stats['col1'] = 'band'
    karyCols = ['col1', 'parent', 'id', 'label', 'start', 'end','color']
    if not os.path.exists(outdir):
        os.mkdir(outdir)
    pd.concat([kary[karyCols], target_stats[karyCols]]).sort_values(['parent', 'start']).to_csv(
        f'{outdir}/karyotype.txt', sep='\t', index=False, header=False)
    print(f'Wrote karyotype file with {kary.shape[0]} chromosomes and {target_stats.shape[0]} genes')

    # make links structure
    degl = target_stats.loc[(target_stats['ligand']) &
                            (np.abs(target_stats[ligand_deg_logfc_col]) > links_min_ligand_absLog2FC) &
                            (target_stats[ligand_deg_pval_col] < links_max_ligand_fdr)].copy()
    degr = target_stats.loc[(target_stats['receptor']) &
                            (target_stats[numSigI1_stat] >= links_min_numSigI1)].copy()
    links = degr.merge(interactions, left_on='target', right_on='receptor', suffixes=('_receptor', ''), how='left').merge(
        degl, left_on='ligand', right_on='target', how='left').drop(
        columns=['receptor_x', 'ligand_x', 'receptor_y', 'ligand_y'])

    f = np.isnan(links['start_y'])
    links = links.loc[~f]
    for col in ['start_x', 'end_x', 'start_y', 'end_y']:
        links[col] = links[col].astype(np.int64)

    if cellType_filter is not None:
        if type(cellType_filter) == str:
            cellType_filter=[cellType_filter]
        links = links.loc[(links['cell type_x'].isin(cellType_filter)) |
                          (links['cell type_y'].isin(cellType_filter))]

    if cellType_filter_receptor is not None:
        if type(cellType_filter_receptor) == str:
            cellType_filter_receptor=[cellType_filter_receptor]
        links = links.loc[links['cell type_x'].isin(cellType_filter_receptor)]

    if cellType_filter_ligand is not None:
        if type(cellType_filter_ligand) == str:
            cellType_filter_ligand=[cellType_filter_ligand]
        links = links.loc[links['cell type_y'].isin(cellType_filter_ligand)]
        
    print('Number of links: :', links.shape[0])

    # labels filter
#    lf1 = (np.abs(links[f'{ligand_deg_logfc_col}_y']) > links_min_ligand_absLog2FC)
#    if links_min_ligand_fdr is not None:
#        lf1 = (lf1) & (links[f'{ligand_deg_pval_col}_y'] < links_min_ligand_fdr)
#    rf1 = (links[f'{numSigI1_stat}_x'] >= links_min_numSigI1)
#    f = (lf1) & (rf1)

 #   labelsReceptor = links.loc[f,['parent_x', 'start_x', 'end_x', 'label_x']]
    labelsReceptor = links[['parent_x', 'start_x', 'end_x', 'label_x']].rename(columns={'parent_x':'parent','start_x':'start','end_x':'end','label_x':'label'})
    labelsReceptor['color'] = 'color=greys-9-seq-6'
    if boldReceptor:
        if boldCellType is not None:
            fbold = (labelsReceptor['parent'] == boldCellType.lower().replace(' ', '_').replace('/','_'))
        else:
            fbold = (labelsReceptor['parent'] != '')
        if boldGenes is not None:
            fbold = (fbold) & (labelsReceptor['label'].isin(list(boldGenes)))
        if bigGenes is not None:
            fbig = (labelsReceptor['label'].isin(list(bigGenes)))
        else:
            fbig = (labelsReceptor['label'].isin([]))
        labelsReceptor.loc[(fbig) & (~fbold),'color'] = f'color=black,label_size={bigFontSize}'
        labelsReceptor.loc[(~fbig)  & (fbold),'color'] =  'color=black,label_font=semibold'
        labelsReceptor.loc[(fbig) & (fbold),'color'] = f'color=black,label_font=semibold,label_size={bigFontSize}'

    labelsLigand  = links[['parent_y','start_y','end_y','label_y']].copy()
    labelsLigand['color'] = 'color=black'

    labelsLigand.rename(columns={'parent_y':'parent','start_y':'start','end_y':'end','label_y':'label'}, inplace=True)
    if boldLigand:
        if boldCellType is not None:
            fbold = (labelsLigand['parent'] == boldCellType.lower().replace(' ', '_').replace('/','_'))
        else:
            fbold = (labelsLigand['parent'] != '')
        if boldGenes is not None:
            fbold = (fbold) & (labelsLigand['label'].isin(list(boldGenes)))
        if bigGenes is not None:
            fbig = (labelsReceptor['label'].isin(list(bigGenes)))
        else:
            fbig = (labelsReceptor['label'].isin([]))
        labelsLigand.loc[(fbig) & (~fbold),'color'] = f'color=black,label_size={bigFontSize}'
        labelsLigand.loc[(~fbig)  & (fbold),'color'] =  'color=black,label_font=semibold'
        labelsLigand.loc[(fbig) & (fbold),'color'] = f'color=black,label_font=semibold,label_size={bigFontSize}'

    labels = pd.concat([labelsLigand, labelsReceptor]).copy()
    labels = labels[~labels.duplicated(subset=['parent', 'start', 'end'])]
    labels['label'] = [x.replace(' complex','').replace(':','_') for x in labels['label']]
    labels.to_csv(f'{outdir}/labels.txt', sep='\t', index=False, header=False)
    
    # write links file
    links['newScore2'] = links[f'{ligand_deg_logfc_col}_y']
    if links_max_ligand_fdr is not None:
        links.loc[links[f'{ligand_deg_pval_col}_y'] >= links_max_ligand_fdr, 'newScore2'] = 0
    links = links.loc[links['newScore2'] != 0]
    maxDEG = np.max(links[f'{numSigI1_stat}_x'])

    if max_numSigI1 is not None:
        maxDEG = max_numSigI1
    links['thickness'] = (links[f'{numSigI1_stat}_x']/maxDEG*max_thickness+1).apply(np.int64)
    links.loc[links['thickness'] > max_thickness, 'thickness'] = int(max_thickness)
    links['color'] = cm_to_circos(links['newScore2'], colormap=plt.cm.bwr, vmin=-log2FC_vmax, vmax=log2FC_vmax , alpha=0.5)
    links['z'] = (links['newScore2']/np.max(np.abs(links['newScore2']))*1000+1).apply(np.int64)
    links['z'] =  links['z'] - np.min(links['z'])
    links['format'] = 'color=' + links['color'].astype(str) + ',fill_color=' + links['color'].astype(str) + ',thickness=' + links['thickness'].astype(str) + ',z=' + links['z'].astype(str)
    links[['parent_x', 'start_x', 'end_x', 'parent_y', 'start_y', 'end_y', 'format']].to_csv(
        f'{outdir}/links.txt', sep='\t', index=False, header=False)
    # tabular links summary

    linkscols0 = (['target_x', 'cell type_x'] + [f'{x}_x' for x in heatmap_plots + histogram_plots] +
                 ['target_y', 'cell type_y'] + [f'{x}_y' for x in heatmap_plots + histogram_plots] +
                 [f'{numSigI1_stat}_x', f'{ligand_deg_pval_col}_x', f'{ligand_deg_logfc_col}_x',
                  f'{numSigI1_stat}_y', f'{ligand_deg_pval_col}_y', f'{ligand_deg_logfc_col}_y'])
    # remove any duplicates
    linkscols = []
    [linkscols.append(x) for x in linkscols0 if x not in linkscols]
    renamedict = {'target_x':'receptor','target_y':'ligand'}
    for c in linkscols:
        if c == 'target_x' or c == 'target_y':
            continue
        renamedict[c] = c.replace('_x','_receptor').replace('_y','_ligand') 
    links.loc[f & (links['newScore2'] != 0), linkscols].rename(columns=renamedict).to_csv(
        f'{outdir}/links_tabular.tsv', sep='\t', index=False)
    
    ######## plots
    for c in heatmap_plots + histogram_plots:
        if c in target_stats.columns:
            target_stats.loc[~pd.isna(target_stats[c]),['parent','start','end',c]].to_csv(f'{outdir}/{c}.txt', sep='\t', quoting=csv.QUOTE_NONE, quotechar='',escapechar='',
                                                                                       index=False, header=False)

    #numDEG, numSigI1 (colored by celltype)
    for c in [numSigI1_stat]:
        tmp = target_stats[['parent', 'start', 'end', c]].copy()
        tmp['format'] = 'fill_color=' + target_stats['color'] 
        tmp.to_csv(f'{outdir}/{c}.txt', sep='\t', index=False, header=False)

    # tab-delimited summary
    cols=['cell type', 'target', 'type', ligand_deg_logfc_col, ligand_deg_pval_col, numSigI1_stat]
    target_stats[cols].to_csv(f'{outdir}/circle_plot_tabular.tsv', sep='\t', index=False)

    __make_circos_conf_file(outdir, target_stats, heatmap_plots, histogram_plots, cellType_order, cellType_labels, label_size=labelSize, label_parallel=labelParallel)
    cmd=f'cd {outdir} && /opt/circos-0.69-9/bin/circos -debug_group textplace -conf circos.conf > circos_stdout.txt 2>&1'
    os.system(cmd)

    placed=0
    not_placed=0
    f = open(f'{outdir}/circos_stdout.txt')
    for l in f:
        if 'not_placed' in l:
            not_placed = not_placed+1
        elif 'placed' in l:
            placed = placed+1
    print(f'Done making circos plot {outdir}/circos.png')

    if title is not None:
        (width,height) =subprocess.run(['identify', f'{outdir}/circos.png'], stdout=subprocess.PIPE).stdout.decode('utf-8').split(' ')[2].split('x')
        width=int(width)
        height=int(height)
#        os.system(f'mv {outdir}/circos.png {outdir}/circos.1.png')
        hpos=int(width/2 - len(title)*titleSize/4.5)
        print(f'width={width} len(title)={len(title)} hpos={hpos}')
        vpos=int(height/20)
        cmd=f'convert {outdir}/circos.png -pointsize {titleSize} -fill black -annotate +{hpos}+{vpos} \'{title}\' {outdir}/circos.2.png'
        print(cmd)
        os.system(cmd)
        os.system(f'rm -f {outdir}/circos.svg')
        os.system(f'mv -f {outdir}/circos.2.png {outdir}/circos.png')
    
    if not_placed > 0:
        print(f'WARNING: not all labels could be placed. placed={placed} notplaced={not_placed}')
    else:
        print(f'Placed {placed} labels')

    return("Done")<|MERGE_RESOLUTION|>--- conflicted
+++ resolved
@@ -155,12 +155,8 @@
                       fontsize=12,
                       s=5, label_filter=None,
                       label_sort_col='abs_scaled_rank_score',
-<<<<<<< HEAD
                       label_sort_ascending=False, **adjust_text_args):
-=======
-                      label_sort_ascending=False,
                       show=True):
->>>>>>> 5653ff20
     """Volcano plot
     :param df: pandas dataframe with columns label_col (for gene name), xcol, ycol, label_sort_col
     :param xcol: column of df to plot along x-axis
@@ -178,11 +174,8 @@
     :param label_filter: If not None, a list of genes that may be labelled.
     :param label_sort_col: The column of df used to determine top genes to be labelled
     :param label_sort_ascending: If False, then genes with highest label_sort_col will be labelled. If True, genes with lowest label_sort_col will be labelled.
-<<<<<<< HEAD
     :param adjust_text_args: additional args to pass to adjust_text
-=======
     :param show: If True, call plt.show() at end of function
->>>>>>> 5653ff20
     :return: None
     """
 
